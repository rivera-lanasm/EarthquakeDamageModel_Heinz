--- conflicted
+++ resolved
@@ -124,11 +124,7 @@
 
 
 if __name__ == "__main__":
-<<<<<<< HEAD
-    EVENTID = "nc72282711"  # Example event ID
-=======
     EVENTID = "nc72282711"
->>>>>>> 5432bf11
     feed_url = FEEDURL.format(EVENTID)
     jdict = fetch_earthquake_data(feed_url=feed_url)
 
