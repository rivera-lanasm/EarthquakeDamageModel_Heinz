"""
Census Tract Shapefile (tl_2019_us_tracts.shp)
- Represents small geographic areas within counties.
- Typically contains 2,500 to 8,000 people per tract.
- Used for detailed demographic and statistical analysis.

County Shapefile (tl_2019_us_county.shp)
- Represents entire counties or county-equivalents (parishes, boroughs, etc.).
- Covers larger administrative areas than census tracts.
- Used for regional-level earthquake impact analysis.


"""

import os 
import geopandas as gpd
import requests

def get_shakemap_files(eventdir):
    """
    Generate file paths for ShakeMap shapefiles in the given directory.

    Args:
        eventdir (str): Path to the ShakeMap directory. The eventdir variable gets defined and stored in get_file_paths.py

    Returns:
        tuple: Paths to 'mi.shp', 'pgv.shp', and 'pga.shp' files.
    """
    mi = os.path.join(eventdir, "mi.shp")
    pgv = os.path.join(eventdir, "pgv.shp")
    pga = os.path.join(eventdir, "pga.shp")

    # mi = "{}\mi.shp".format(eventdir)
    # pgv = "{}\pgv.shp".format(eventdir)
    # pga = "{}\pga.shp".format(eventdir)
    return mi, pgv, pga

def get_shakemap_dir():
    # Set file path to save ShakeMap zip files to

    # Check if a directory named "ShakeMaps" exists in the parent directory of the current working directory.
    # If the "ShakeMaps" directory exists, assign its path to the variable ShakeMapDir.

    # yusuf: I think this should look for the parent directory first
    # and then the current directory.  I think this is what you want.
    parent_dir = os.path.dirname(os.getcwd())
    shakemap_dir = os.path.join(parent_dir, 'ShakeMaps')
    if os.path.exists(shakemap_dir):
        ShakeMapDir = shakemap_dir

    # If the "ShakeMaps" directory does not exist, create the directory and assign the path to the variable ShakeMapDir
    else:
        os.mkdir(shakemap_dir)
        ShakeMapDir = shakemap_dir

    return ShakeMapDir


def download_census_tracts(data_dir):
    """
    Downloads and extracts the 2019 Census Tract shapefile if it does not exist.

    Args:
        data_dir (str): Path to the directory where the shapefile should be stored.

    Returns:
        str: Path to the extracted shapefile.
    """
    # url = "https://www2.census.gov/geo/tiger/TIGER2019/TRACT/tl_2019_us_tract.zip"
    # zip_path = os.path.join(data_dir, "tl_2019_us_tract.zip")
    extract_path = os.path.join(data_dir, "merged_shapefile", "Nationwide_Tracts.gpkg")

    # Check if already exists
    if os.path.exists(extract_path):
        print("Census tracts shapefile already exists {}".format(extract_path))
        return extract_path #+ r"Nationwide_Tracts.gpkg"
    else:
        print("Census tracts shapefile not found at {}".format(extract_path))
        raise ValueError

    # Download the file
    # print("Downloading Census Tracts shapefile...")
    # response = requests.get(url, stream=True)
    # response.raise_for_status()

    # with open(zip_path, "wb") as f:
    #     for chunk in response.iter_content(chunk_size=8192):
    #         f.write(chunk)

    # # Extract the ZIP file
    # with zipfile.ZipFile(zip_path, "r") as zip_ref:
    #     zip_ref.extractall(extract_path)

    # # Remove the ZIP file after extraction
    # os.remove(zip_path)

    # print("Census tracts shapefile downloaded and extracted.")
    # return os.path.join(extract_path, "tl_2019_us_tract.shp")


# Function to save GeoDataFrame to GeoPackage (Overwriting mode)
def save_to_geopackage(gdf, layer_name):
    """
    Saves a GeoDataFrame to the GeoPackage, overwriting the existing layer.

    Args:
        gdf (GeoDataFrame): The GeoDataFrame to save.
        layer_name (str): The name of the layer in the GeoPackage.
    """
    gdf.to_file(GPKG_PATH, layer=layer_name, driver="GPKG", mode="w")
    print(f"Saved {layer_name} to {GPKG_PATH} (overwritten).")

def clip_shakemap_to_tracts(shakemap_gdf, tracts_gdf, output_layer, GPKG_PATH):
    """
    Clips a ShakeMap layer to census tract boundaries using geopandas.

    Args:
        shakemap_path (str): Path to the ShakeMap shapefile (mi.shp, pga.shp, pgv.shp).
        tracts_path (str): Path to the Census Tract shapefile.
        output_layer (str): Name of the output layer to save in the GeoPackage.

    Returns:
        GeoDataFrame: Clipped GeoDataFrame.
    """
    # # Load the shapefiles
    # shakemap_gdf = gpd.read_file(shakemap_path)
    # tracts_gdf = gpd.read_file(tracts_path)

    # Convert both to the same CRS (WGS 84 - EPSG:4326)
    shakemap_gdf = shakemap_gdf.to_crs(epsg=4326)
    tracts_gdf = tracts_gdf.to_crs(epsg=4326)

    # Perform spatial intersection (clipping)
    clipped_gdf = gpd.overlay(shakemap_gdf, tracts_gdf, how="intersection")

    # Save to GeoPackage (overwrite mode)
    clipped_gdf.to_file(GPKG_PATH, layer=output_layer, driver="GPKG", mode="w")

    print(f"Saved {output_layer} (clipped ShakeMap to tracts) to {GPKG_PATH}")
    return clipped_gdf

def calculate_shakemap_statistics(shakemap_gdf, tracts_gdf, output_layer, GPKG_PATH):
    """
    Computes max, min, and mean intensity values for each tract using clipped ShakeMap data.

    Args:
        shakemap_gdf (GeoDataFrame): Clipped ShakeMap data (mi, pga, or pgv).
        tracts_gdf (GeoDataFrame): Census tract boundaries.
        output_layer (str): Name of the output layer in the GeoPackage.

    Returns:
        GeoDataFrame: Resulting GeoDataFrame with aggregated statistics.
    """
    # tracts_gdf
    # tracts_gdf = gpd.read_file(tracts_path)

    # Convert both to the same CRS before spatial join
    shakemap_gdf = shakemap_gdf.to_crs(epsg=4326)
    tracts_gdf = tracts_gdf.to_crs(epsg=4326)

    # Get the set of overlapping columns
    # common_cols = set(tracts_gdf.columns) & set(shakemap_gdf.columns)

    # # Select common columns ONLY from `tracts_gdf`, plus `geometry`
    # tracts_selected = tracts_gdf[list(common_cols) + ["geometry"]]

    # # Select unique columns from `shakemap_gdf`, plus `PARAMVALUE`
    # shakemap_selected = shakemap_gdf[[col for col in shakemap_gdf.columns if col not in common_cols or col == "PARAMVALUE"]]

    # Perform spatial join
    joined_gdf = gpd.sjoin(tracts_gdf, shakemap_gdf, how="inner", predicate="intersects")
    # drop dupes
    dupe_col = [val for val in joined_gdf.columns if "_right" in val]
    joined_gdf = joined_gdf.drop(columns=dupe_col)
    # rename
    joined_gdf.columns = [val.replace("_left","") for val in joined_gdf.columns]

    # Aggregate statistics per tract
    aggregated = joined_gdf.groupby("GEOID").agg({
        "PARAMVALUE": ["max", "min", "mean"],  # Compute max, min, and mean intensity values
        "geometry": "first"  # Keep the first geometry per tract
    }).reset_index()

    # Flatten column names
    aggregated.columns = ["GEOID", "max_intensity", "min_intensity", "mean_intensity", "geometry"]

    # Convert back to GeoDataFrame
    aggregated_gdf = gpd.GeoDataFrame(aggregated, geometry="geometry", crs=tracts_gdf.crs)

    # Save to GeoPackage (overwrite mode)
    aggregated_gdf.to_file(GPKG_PATH, layer=output_layer, driver="GPKG", mode="w")

    print(f"Saved {output_layer} (tract-level ShakeMap statistics) to {GPKG_PATH}")
    return None


def shakemap_into_census_geo(eventdir, parent_dir = os.path.dirname(os.getcwd())):
    # ShakeMap GIS File Folder
    # ShakeMapDir = get_shakemap_dir()

    mi, pgv, pga = get_shakemap_files(eventdir)
    # print("mi: {}".format(mi))
    # mi_gpd = gpd.read_file(mi)
    # print("pgv: {}".format(pgv))
    # pgv_gpd = gpd.read_file(pgv)
    pga_gpd = gpd.read_file(pga)

    # Extracts event ID from the directory path
    unique = eventdir.split("\\")[-1]  

    # Set data directory
<<<<<<< HEAD
    
=======
    parent_dir = os.getcwd()
>>>>>>> 5432bf11
    data_dir = os.path.join(parent_dir, 'Data')

    # Get Census Tracts file (download if missing)
    Tracts = download_census_tracts(data_dir)
    census_gpd = gpd.read_file(Tracts)

    # Define the path for the GeoPackage
    GPKG_PATH = os.path.join(eventdir, "eqmodel_outputs.gpkg")

    # Check if the GeoPackage already exists
    if os.path.exists(GPKG_PATH):
        print(f"---GeoPackage already exists: {GPKG_PATH}")
    else:
        print(f"Creating GeoPackage: {GPKG_PATH}")
        gdf = gpd.GeoDataFrame(columns=["geometry"])  # Create an empty GeoDataFrame
        gdf.to_file(GPKG_PATH, layer="init", driver="GPKG", mode="w")  # Save as an empty layer

    # Clip ShakeMap layers to census tracts
    # mi_clipped = clip_shakemap_to_tracts(mi_gpd, census_gpd, "shakemap_tractclip_mmi", GPKG_PATH)
    # pgv_clipped = clip_shakemap_to_tracts(pgv_gpd, census_gpd, "shakemap_tractclip_pgv", GPKG_PATH)
    pga_clipped = clip_shakemap_to_tracts(pga_gpd, census_gpd, "shakemap_tractclip_pga", GPKG_PATH)
    print("=======================  pga clipped ====")
    print(pga_clipped)

    ####    Now that we've clipped ShakeMap data to census tracts, 
    #       the next step is to calculate statistical 
    #       summaries (max, min, mean) for each tract. 
    # calculate_shakemap_statistics(mi_clipped, census_gpd, "tract_shakemap_mmi", GPKG_PATH)
    # calculate_shakemap_statistics(pgv_clipped, census_gpd, "tract_shakemap_pgv", GPKG_PATH)
    calculate_shakemap_statistics(pga_clipped, census_gpd, "tract_shakemap_pga", GPKG_PATH)

    return None

if __name__ == "__main__":
    """
    show stats for 2014 napa valley 
    """
    parent_dir = os.path.dirname(os.getcwd())
    event_dir = os.path.join(parent_dir, 'ShakeMaps', 'nc72282711')
    
    shakemap_into_census_geo(event_dir, parent_dir)

    # Update with the actual path
    GPKG_PATH = os.path.join(event_dir, "eqmodel_outputs.gpkg")

    # # Read the layer you want to inspect
    # tract_shakemap_gdf = gpd.read_file(GPKG_PATH, layer="tract_shakemap_mmi")

    # # Print basic information
    # print(tract_shakemap_gdf.info())<|MERGE_RESOLUTION|>--- conflicted
+++ resolved
@@ -209,11 +209,7 @@
     unique = eventdir.split("\\")[-1]  
 
     # Set data directory
-<<<<<<< HEAD
-    
-=======
     parent_dir = os.getcwd()
->>>>>>> 5432bf11
     data_dir = os.path.join(parent_dir, 'Data')
 
     # Get Census Tracts file (download if missing)
