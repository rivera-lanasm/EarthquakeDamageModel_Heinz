--- conflicted
+++ resolved
@@ -23,13 +23,7 @@
 
 def read_svi_data(parent_dir):
     # parent_dir = os.path.dirname(os.getcwd())
-<<<<<<< HEAD
-
-    svi_dir = os.path.join(parent_dir, "Data/SVI/SVI_2022_US.csv")# os.path.join(parent_dir, "Data", "SVI", "SVI_2022_US.csv")
-    print(svi_dir)
-=======
     svi_dir = "Data/SVI/SVI_2022_US.csv"# os.path.join(parent_dir, "Data", "SVI", "SVI_2022_US.csv")
->>>>>>> 5432bf11
     svi = pd.read_csv(svi_dir)
 
     return svi
