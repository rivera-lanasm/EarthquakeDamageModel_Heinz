--- conflicted
+++ resolved
@@ -56,32 +56,18 @@
         return "low"
 
 
-<<<<<<< HEAD
-def process_bhi(parent_dir, o4_results):
-=======
 def process_bhi(df):
->>>>>>> 5432bf11
 
     # ==================================
     # step 0 - import population from census, join
         # source: https://data.census.gov/table/DECENNIALPL2020.P1?t=Populations+and+People&g=040XX00US06$1400000
-<<<<<<< HEAD
-    census_path = os.path.join(parent_dir, "Data/CA_DECENNIALPL2020.csv")
-    pop_data = pd.read_csv(census_path, low_memory=False)
-=======
     pop_data = pd.read_csv("Data/CA_DECENNIALPL2020.csv")
     # print(pop_data.head())
->>>>>>> 5432bf11
     pop_data = pop_data.iloc[1:].reset_index(drop=True)[["GEO_ID", "NAME", "P1_001N"]]
     pop_data["GEO_ID"] = pop_data["GEO_ID"].str.replace("1400000US", "", regex=False)
     
     # ==================================
     # step 1 - read results from o4
-<<<<<<< HEAD
-    df = o4_results.copy()
-    
-=======
->>>>>>> 5432bf11
     # df = gpd.read_file("Data/o4_results.gpkg")
 
     # get % buildings in each category 
@@ -124,18 +110,10 @@
     df["BHI_factor_low"] = (df["num_FU"]*df["perc_FU_NH_low"] + df["num_PU"]*df["perc_PU_NH_low"] + df["num_NU"])/df["Total_Num_Building"]
     df["BHI_factor_high"] = (df["num_FU"]*df["perc_FU_NH_high"] + df["num_PU"]*df["perc_PU_NH_high"] + df["num_NU"])/df["Total_Num_Building"]
 
-<<<<<<< HEAD
-    '''print((df["num_FU"]*df["perc_FU_NH_low"]).sort_values(ascending=False))
-    print((df["num_PU"]*df["perc_PU_NH_low"]).sort_values(ascending=False))
-    print(df["num_NU"].sort_values(ascending=False))
-    print((df["num_FU"]*df["perc_FU_NH_low"] + df["num_PU"]*df["perc_PU_NH_low"] + df["num_NU"]).sort_values(ascending=False))
-    print(df["BHI_factor_low"].sort_values(ascending=False))'''
-=======
     # apply residential factor
     # resi_df = pd.read_csv("/home/rivlanm/cmu/EarthquakeDamageModel_Heinz/Data/building_data_csv/CA_building_data.csv")
 
     # (.5)*(.5) = .25
->>>>>>> 5432bf11
     
 
     # join census population data
@@ -161,25 +139,10 @@
 
     return df
 
-<<<<<<< HEAD
-if __name__ == "__main__":
-    parent_dir = os.path.dirname(os.getcwd())
-    o4_results = pd.read_excel('event_results.xlsx')
-    df = process_bhi(parent_dir, o4_results)
-    df["population"] = df["population"].astype(int)
-    df["shelter_seeking_low"] = df["BHI_factor_low"]*df["population"]
-    df["shelter_seeking_high"] = df["BHI_factor_high"]*df["population"]
-    cols = ["GEOID", "max_intensity", "population", "Total_Num_Building", "risk_level",
-            "BHI_factor_low", #"BHI_factor_high",
-            "shelter_seeking_low", #"shelter_seeking_high",
-            "Total_Num_Building_Slight", "Total_Num_Building_Moderate", 
-             "Total_Num_Building_Extensive", "Total_Num_Building_Complete"]
-=======
 # if __name__ == "__main__":
 
 #     df = process_bhi()
 
->>>>>>> 5432bf11
 
 #     df["population"] = df["population"].astype(int)
 #     df["shelter_seeking_low"] = df["BHI_factor_low"]*df["population"]
